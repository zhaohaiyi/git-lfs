package lfs

import (
	"bytes"
	"encoding/json"
	"fmt"
	"io/ioutil"
	"net/http"
	"net/url"
	"testing"
)

func TestSuccessStatus(t *testing.T) {
	for _, status := range []int{200, 201, 202} {
		res := &http.Response{StatusCode: status}
		if err := handleResponse(res, nil); err != nil {
			t.Errorf("Unexpected error for HTTP %d: %s", status, err.Error())
		}
	}
}

func TestErrorStatusWithCustomMessage(t *testing.T) {
	u, err := url.Parse("https://lfs-server.com/objects/oid")
	if err != nil {
		t.Fatal(err)
	}

	statuses := map[int]string{
		400: "not panic",
		401: "not panic",
		403: "not panic",
		404: "not panic",
		405: "not panic",
		406: "not panic",
		429: "not panic",
		500: "panic",
		501: "not panic",
		503: "panic",
		504: "panic",
		509: "not panic",
	}

	for status, panicMsg := range statuses {
		cliErr := &ClientError{
			Message: fmt.Sprintf("custom error for %d", status),
		}

		by, err := json.Marshal(cliErr)
		if err != nil {
			t.Errorf("Error building json for status %d: %s", status, err)
			continue
		}

		res := &http.Response{
			StatusCode: status,
			Header:     make(http.Header),
			Body:       ioutil.NopCloser(bytes.NewReader(by)),
			Request:    &http.Request{URL: u},
		}
		res.Header.Set("Content-Type", "application/vnd.git-lfs+json; charset=utf-8")

<<<<<<< HEAD
		wErr := handleResponse(res, nil)
		if wErr == nil {
=======
		err = handleResponse(res)
		if err == nil {
>>>>>>> 86f9d3d8
			t.Errorf("No error from HTTP %d", status)
			continue
		}

		expected := fmt.Sprintf("custom error for %d", status)
		if actual := err.Error(); actual != expected {
			t.Errorf("Expected for HTTP %d:\n%s\nACTUAL:\n%s", status, expected, actual)
			continue
		}

		if IsFatalError(err) == (panicMsg != "panic") {
			t.Errorf("Error for HTTP %d should %s", status, panicMsg)
			continue
		}
	}
}

func TestErrorStatusWithDefaultMessage(t *testing.T) {
	rawurl := "https://lfs-server.com/objects/oid"
	u, err := url.Parse(rawurl)
	if err != nil {
		t.Fatal(err)
	}

	statuses := map[int][]string{
		400: {defaultErrors[400], "not panic"},
		401: {defaultErrors[401], "not panic"},
		403: {defaultErrors[401], "not panic"},
		404: {defaultErrors[404], "not panic"},
		405: {defaultErrors[400] + " from HTTP 405", "not panic"},
		406: {defaultErrors[400] + " from HTTP 406", "not panic"},
		429: {defaultErrors[400] + " from HTTP 429", "not panic"},
		500: {defaultErrors[500], "panic"},
		501: {defaultErrors[500] + " from HTTP 501", "not panic"},
		503: {defaultErrors[500] + " from HTTP 503", "panic"},
		504: {defaultErrors[500] + " from HTTP 504", "panic"},
		509: {defaultErrors[500] + " from HTTP 509", "not panic"},
	}

	for status, results := range statuses {
		cliErr := &ClientError{
			Message: fmt.Sprintf("custom error for %d", status),
		}

		by, err := json.Marshal(cliErr)
		if err != nil {
			t.Errorf("Error building json for status %d: %s", status, err)
			continue
		}

		res := &http.Response{
			StatusCode: status,
			Header:     make(http.Header),
			Body:       ioutil.NopCloser(bytes.NewReader(by)),
			Request:    &http.Request{URL: u},
		}

		// purposely wrong content type so it falls back to default
		res.Header.Set("Content-Type", "application/vnd.git-lfs+json2")

<<<<<<< HEAD
		wErr := handleResponse(res, nil)
		if wErr == nil {
=======
		err = handleResponse(res)
		if err == nil {
>>>>>>> 86f9d3d8
			t.Errorf("No error from HTTP %d", status)
			continue
		}

		expected := fmt.Sprintf(results[0], rawurl)

		if actual := err.Error(); actual != expected {
			t.Errorf("Expected for HTTP %d:\n%s\nACTUAL:\n%s", status, expected, actual)
			continue
		}

		if IsFatalError(err) == (results[1] != "panic") {
			t.Errorf("Error for HTTP %d should %s", status, results[1])
			continue
		}
	}
}<|MERGE_RESOLUTION|>--- conflicted
+++ resolved
@@ -59,13 +59,8 @@
 		}
 		res.Header.Set("Content-Type", "application/vnd.git-lfs+json; charset=utf-8")
 
-<<<<<<< HEAD
-		wErr := handleResponse(res, nil)
-		if wErr == nil {
-=======
-		err = handleResponse(res)
+		err = handleResponse(res, nil)
 		if err == nil {
->>>>>>> 86f9d3d8
 			t.Errorf("No error from HTTP %d", status)
 			continue
 		}
@@ -126,13 +121,8 @@
 		// purposely wrong content type so it falls back to default
 		res.Header.Set("Content-Type", "application/vnd.git-lfs+json2")
 
-<<<<<<< HEAD
-		wErr := handleResponse(res, nil)
-		if wErr == nil {
-=======
-		err = handleResponse(res)
+		err = handleResponse(res, nil)
 		if err == nil {
->>>>>>> 86f9d3d8
 			t.Errorf("No error from HTTP %d", status)
 			continue
 		}
